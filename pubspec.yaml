--- conflicted
+++ resolved
@@ -1,10 +1,6 @@
 name: qr_mobile_vision
 description: "Plugin for reading QR codes using Google's Mobile Vision API."
-<<<<<<< HEAD
-version: 0.1.1
-=======
 version: 0.2.2
->>>>>>> f0353e34
 author: Morgan McKenzie <rmtmckenzie@gmail.com>
 homepage: https://github.com/rmtmckenzie/flutter_qr_mobile_vision
 
@@ -20,4 +16,4 @@
 dependencies:
   flutter:
     sdk: flutter
-  native_device_orientation: ^0.1.0+  native_device_orientation: ^0.1.2