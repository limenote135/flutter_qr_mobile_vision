package com.github.rmtmckenzie.qrmobilevision;

import android.Manifest;
import android.app.Activity;
import android.content.pm.PackageManager;
import androidx.core.app.ActivityCompat;
import android.util.Log;

import java.io.IOException;
import java.util.ArrayList;
import java.util.HashMap;
import java.util.List;
import java.util.Map;

import io.flutter.plugin.common.MethodCall;
import io.flutter.plugin.common.MethodChannel;
import io.flutter.plugin.common.MethodChannel.MethodCallHandler;
import io.flutter.plugin.common.MethodChannel.Result;
import io.flutter.plugin.common.PluginRegistry;
import io.flutter.plugin.common.PluginRegistry.Registrar;
import io.flutter.view.TextureRegistry;


/**
 * QrMobileVisionPlugin
 */
public class QrMobileVisionPlugin implements MethodCallHandler, QrReaderCallbacks, QrReader.QRReaderStartedCallback, PluginRegistry.RequestPermissionsResultListener {

    private static final String TAG = "cgr.qrmv.QrMobVisPlugin";
    private static final int REQUEST_PERMISSION = 1;
    private final MethodChannel channel;
    private final Activity context;
    private final TextureRegistry textures;
    private Integer lastHeartbeatTimeout;
    private boolean waitingForPermissionResult;
    private boolean permissionDenied;
    private ReadingInstance readingInstance;

    public QrMobileVisionPlugin(MethodChannel channel, Activity context, TextureRegistry textures) {
        this.textures = textures;
        this.channel = channel;
        this.context = context;
    }

    /**
     * Plugin registration.
     */
    public static void registerWith(Registrar registrar) {
        final MethodChannel channel = new MethodChannel(registrar.messenger(), "com.github.rmtmckenzie/qr_mobile_vision");
        QrMobileVisionPlugin qrMobileVisionPlugin = new QrMobileVisionPlugin(channel, registrar.activity(), registrar.textures());
        channel.setMethodCallHandler(qrMobileVisionPlugin);
        registrar.addRequestPermissionsResultListener(qrMobileVisionPlugin);
    }

    @Override
    public boolean onRequestPermissionsResult(int requestCode, String[] permissions, int[] grantResults) {
        if (requestCode == REQUEST_PERMISSION) {
            waitingForPermissionResult = false;
            if (grantResults.length > 0 && grantResults[0] == PackageManager.PERMISSION_GRANTED) {
                Log.i(TAG, "Permissions request granted.");
                stopReader();
            } else {
                Log.i(TAG, "Permissions request denied.");
                permissionDenied = true;
                startingFailed(new QrReader.Exception(QrReader.Exception.Reason.noPermissions));
                stopReader();
            }
            return true;
        }
        return false;
    }

    private void stopReader() {
<<<<<<< HEAD
        if (readingInstance != null && readingInstance.reader != null) {
            readingInstance.reader.stop();
        }
=======
        readingInstance.reader.stop();
        readingInstance.textureEntry.release();
>>>>>>> f0353e34
        readingInstance = null;
        lastHeartbeatTimeout = null;
    }

    @Override
    public void onMethodCall(MethodCall methodCall, Result result) {
        switch (methodCall.method) {
            case "start": {
                if (permissionDenied) {
                    permissionDenied = false;
                    result.error("QRREADER_ERROR", "noPermission", null);
                } else if (readingInstance != null) {
                    result.error("ALREADY_RUNNING", "Start cannot be called when already running", "");
                } else {
                    lastHeartbeatTimeout = methodCall.argument("heartbeatTimeout");
                    Integer targetWidth = methodCall.argument("targetWidth");
                    Integer targetHeight = methodCall.argument("targetHeight");
                    List<String> formatStrings = methodCall.argument("formats");

                    if (targetWidth == null || targetHeight == null) {
                        result.error("INVALID_ARGUMENT", "Missing a required argument", "Expecting targetWidth, targetHeight, and optionally heartbeatTimeout");
                        break;
                    }

                    int barcodeFormats = BarcodeFormats.intFromStringList(formatStrings);

                    TextureRegistry.SurfaceTextureEntry textureEntry = textures.createSurfaceTexture();
                    QrReader reader = new QrReader(targetWidth, targetHeight, context, barcodeFormats,
                        this, this, textureEntry.surfaceTexture());

                    readingInstance = new ReadingInstance(reader, textureEntry, result);
                    try {
                        reader.start(
                            lastHeartbeatTimeout == null ? 0 : lastHeartbeatTimeout
                        );
                    } catch (IOException e) {
                        e.printStackTrace();
                        result.error("IOException", "Error starting camera because of IOException: " + e.getLocalizedMessage(), null);
                    } catch (QrReader.Exception e) {
                        e.printStackTrace();
                        result.error(e.reason().name(), "Error starting camera for reason: " + e.reason().name(), null);
                    } catch (NoPermissionException e) {
                        waitingForPermissionResult = true;
                        ActivityCompat.requestPermissions(context,
                            new String[]{Manifest.permission.CAMERA}, REQUEST_PERMISSION);
                    }
                }
                break;
            }
            case "stop": {
                if (readingInstance != null && !waitingForPermissionResult) {
                    stopReader();
                }
                result.success(null);
                break;
            }
            case "heartbeat": {
                if (readingInstance != null) {
                    readingInstance.reader.heartBeat();
                }
                result.success(null);
                break;
            }
            case "getSupportedSizes": {
                //TODO:
                String name = methodCall.argument("name");
                CameraInfo info = new CameraInfo(context, name);
                List<CameraInfo.Size> supportedSizes = info.getSupportedSizes();

                List<List<Integer>> supportedSizesData = new ArrayList<>(supportedSizes.size());
                for(CameraInfo.Size size : supportedSizes) {
                    List<Integer> sizeData = new ArrayList<>(2);
                    sizeData.add(size.width);
                    sizeData.add(size.height);
                    supportedSizesData.add(sizeData);
                }
                result.success(supportedSizesData);
                break;
            }
            case "getCameras": {
                List<CameraInfo> cameraInfos = CameraInfo.getCameraInfos(context);

                List<Map<String, String>> cameraInfoData = new ArrayList<>(cameraInfos.size());
                for(CameraInfo cameraInfo : cameraInfos) {
                    Map<String, String> map = new HashMap<>(4);
                    map.put("name", cameraInfo.name);
                    map.put("orientation", cameraInfo.getOrientation().name());
                    cameraInfoData.add(map);
                }

                result.success(cameraInfoData);
                break;
            }
            default:
                result.notImplemented();
        }
    }

    @Override
    public void qrRead(String data) {
        channel.invokeMethod("qrRead", data);
    }

    @Override
    public void started() {
        Map<String, Object> response = new HashMap<>();
        response.put("surfaceWidth", readingInstance.reader.qrCamera.getWidth());
        response.put("surfaceHeight", readingInstance.reader.qrCamera.getHeight());
        response.put("surfaceOrientation", readingInstance.reader.qrCamera.getOrientation());
        response.put("textureId", readingInstance.textureEntry.id());
        readingInstance.startResult.success(response);
    }

    private List<String> stackTraceAsString(StackTraceElement[] stackTrace) {
        if (stackTrace == null) {
            return null;
        }

        List<String> stackTraceStrings = new ArrayList<>(stackTrace.length);
        for (StackTraceElement el : stackTrace) {
            stackTraceStrings.add(el.toString());
        }
        return stackTraceStrings;
    }

    @Override
    public void startingFailed(Throwable t) {
        Log.w(TAG, "Starting QR Mobile Vision failed", t);
        List<String> stackTraceStrings = stackTraceAsString(t.getStackTrace());

        if (t instanceof QrReader.Exception) {
            QrReader.Exception qrException = (QrReader.Exception) t;
            readingInstance.startResult.error("QRREADER_ERROR", qrException.reason().name(), stackTraceStrings);
        } else {
            readingInstance.startResult.error("UNKNOWN_ERROR", t.getMessage(), stackTraceStrings);
        }
    }

    private class ReadingInstance {
        final QrReader reader;
        final TextureRegistry.SurfaceTextureEntry textureEntry;
        final Result startResult;

        private ReadingInstance(QrReader reader, TextureRegistry.SurfaceTextureEntry textureEntry, Result startResult) {
            this.reader = reader;
            this.textureEntry = textureEntry;
            this.startResult = startResult;
        }
    }
}<|MERGE_RESOLUTION|>--- conflicted
+++ resolved
@@ -5,13 +5,6 @@
 import android.content.pm.PackageManager;
 import androidx.core.app.ActivityCompat;
 import android.util.Log;
-
-import java.io.IOException;
-import java.util.ArrayList;
-import java.util.HashMap;
-import java.util.List;
-import java.util.Map;
-
 import io.flutter.plugin.common.MethodCall;
 import io.flutter.plugin.common.MethodChannel;
 import io.flutter.plugin.common.MethodChannel.MethodCallHandler;
@@ -19,6 +12,12 @@
 import io.flutter.plugin.common.PluginRegistry;
 import io.flutter.plugin.common.PluginRegistry.Registrar;
 import io.flutter.view.TextureRegistry;
+
+import java.io.IOException;
+import java.util.ArrayList;
+import java.util.HashMap;
+import java.util.List;
+import java.util.Map;
 
 
 /**
@@ -71,14 +70,8 @@
     }
 
     private void stopReader() {
-<<<<<<< HEAD
-        if (readingInstance != null && readingInstance.reader != null) {
-            readingInstance.reader.stop();
-        }
-=======
         readingInstance.reader.stop();
         readingInstance.textureEntry.release();
->>>>>>> f0353e34
         readingInstance = null;
         lastHeartbeatTimeout = null;
     }
