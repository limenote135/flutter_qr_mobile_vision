--- conflicted
+++ resolved
@@ -1,11 +1,6 @@
 package com.github.rmtmckenzie.qrmobilevision;
 
-import android.annotation.SuppressLint;
 import android.content.Context;
-<<<<<<< HEAD
-import android.graphics.ImageFormat;
-=======
->>>>>>> f0353e34
 import android.os.AsyncTask;
 import android.util.Log;
 import android.util.SparseArray;
@@ -28,37 +23,13 @@
     private final QrReaderCallbacks communicator;
     private final Detector<Barcode> detector;
     private AtomicInteger atomicCounter = new AtomicInteger();
-<<<<<<< HEAD
-    private int width = 0, height = 0;
-=======
     private boolean isNV21 = false;
->>>>>>> f0353e34
 
     QrDetector(QrReaderCallbacks communicator, Context context, int formats) {
         this.communicator = communicator;
         this.detector = new BarcodeDetector.Builder(context.getApplicationContext()).setBarcodeFormats(formats).build();
     }
 
-<<<<<<< HEAD
-    void setSize(int width, int height) {
-        this.width = width;
-        this.height = height;
-    }
-
-    void detect(byte[] bytes) {
-        new QrTask(bytes, atomicCounter.incrementAndGet()).executeOnExecutor(AsyncTask.THREAD_POOL_EXECUTOR);
-    }
-
-    @SuppressLint("StaticFieldLeak")
-    private class QrTask extends AsyncTask<Void, Void, SparseArray<Barcode>> {
-
-        final byte[] bytes;
-        final int count;
-
-        private QrTask(byte[] bytes, int count) {
-            this.bytes = bytes;
-            this.count = count;
-=======
     /**
      * Detect a frame.
      * @param bytes
@@ -82,21 +53,10 @@
             this.frame = frame;
             this.count = count;
             this.qrDetector = new WeakReference<>(qrDetector);
->>>>>>> f0353e34
         }
 
         @Override
         protected SparseArray<Barcode> doInBackground(Void... voids) {
-<<<<<<< HEAD
-            if (count < atomicCounter.get()) {
-                return null;
-            }
-
-            Frame.Builder frameBuilder = new Frame.Builder();
-            frameBuilder.setImageData(ByteBuffer.wrap(bytes), width, height, ImageFormat.NV21);
-
-            return detector.detect(frameBuilder.build());
-=======
             QrDetector qrDetector = this.qrDetector.get();
             if (qrDetector == null) return null;
 
@@ -105,7 +65,6 @@
             }
 
             return qrDetector.detector.detect(frame);
->>>>>>> f0353e34
         }
 
         @Override
@@ -115,16 +74,9 @@
 
             if (detectedItems == null) return;
             for (int i = 0; i < detectedItems.size(); ++i) {
-<<<<<<< HEAD
-                Log.i(TAG, "Item read with type: " + detectedItems.valueAt(i).valueFormat
-                    + ", display: " + detectedItems.valueAt(i).displayValue
-                    + ", raw: " + detectedItems.valueAt(i).rawValue);
-                communicator.qrRead(detectedItems.valueAt(i).rawValue);
-=======
                 Barcode barcode = detectedItems.valueAt(i);
                 Log.i(TAG, "Item read: " + barcode.rawValue + ", " + barcode.displayValue);
                 qrDetector.communicator.qrRead(barcode.displayValue);
->>>>>>> f0353e34
             }
         }
     }
