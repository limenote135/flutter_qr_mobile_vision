--- conflicted
+++ resolved
@@ -64,11 +64,7 @@
         parameters.setPreviewSize(size.width, size.height);
         texture.setDefaultBufferSize(size.width, size.height);
 
-<<<<<<< HEAD
-        detector.setSize(size.width, size.height);
-=======
         parameters.setPreviewFormat(IMAGEFORMAT);
->>>>>>> f0353e34
 
         try {
             camera.setPreviewCallback(new Camera.PreviewCallback() {
