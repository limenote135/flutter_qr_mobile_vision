buildscript {
    repositories {
        google()
        jcenter()
    }

    dependencies {
<<<<<<< HEAD
        classpath 'com.android.tools.build:gradle:3.2.0'
=======
        classpath 'com.android.tools.build:gradle:3.3.2'
>>>>>>> f0353e34
    }
}

allprojects {
    repositories {
        google()
        jcenter()
    }
}

rootProject.buildDir = '../build'
subprojects {
    project.buildDir = "${rootProject.buildDir}/${project.name}"
}
subprojects {
    project.evaluationDependsOn(':app')
}

task clean(type: Delete) {
    delete rootProject.buildDir
}<|MERGE_RESOLUTION|>--- conflicted
+++ resolved
@@ -5,11 +5,7 @@
     }
 
     dependencies {
-<<<<<<< HEAD
-        classpath 'com.android.tools.build:gradle:3.2.0'
-=======
         classpath 'com.android.tools.build:gradle:3.3.2'
->>>>>>> f0353e34
     }
 }
 
